/*
 * Vanilla Mandelbrot Set renderer with canvas and javascript
 *
 * Written by Christian Stigen Larsen
 * http://csl.sublevel3.org
 * https://github.com/cslarsen/mandelbrot-js
 *
 * Put in the public domain by the author
 * 2012-03-01
 *
 */

/*
 * Global variables:
 */
var zoomStart = 3.4;
var zoom = [zoomStart, zoomStart];
var lookAt = [-0.6, 0];
var xRange = [0, 0];
var yRange = [0, 0];
var interiorColor = [0, 0, 0, 255];
var reInitCanvas = true; // Whether to reload canvas size, etc
var useZoom = true;
var colors = [[0,0,0,0]];

/*
 * Just a shorthand function: Fetch given element, jQuery-style
 */
function $(id)
{
  return document.getElementById(id);
}

/*
 * Return number with metric units
 */
function scaled(number)
{
  var unit = ["", "k", "M", "G", "T", "P", "E"];
  var mag = Math.ceil((1+Math.log(number)/Math.log(10))/3);
  return "" + number/Math.pow(10, 3*(mag-1)) + unit[mag];
}

/*
 * Convert hue-saturation-value/luminosity to RGB.
 *
 * Input ranges:
 *   H =   [0, 360] (integer degrees)
 *   S = [0.0, 1.0] (float)
 *   V = [0.0, 1.0] (float)
 */
function hsv_to_rgb(h, s, v)
{
  if ( v > 1.0 ) v = 1.0;
  var hp = h/60.0;
  var c = v * s;
  var x = c*(1 - Math.abs((hp % 2) - 1));

  if ( 0<=hp && hp<1 ) rgb = [c, x, 0];
  if ( 1<=hp && hp<2 ) rgb = [x, c, 0];
  if ( 2<=hp && hp<3 ) rgb = [0, c, x];
  if ( 3<=hp && hp<4 ) rgb = [0, x, c];
  if ( 4<=hp && hp<5 ) rgb = [x, 0, c];
  if ( 5<=hp && hp<6 ) rgb = [c, 0, x];

  var m = v - c;
  rgb[0] += m;
  rgb[1] += m;
  rgb[2] += m;

  rgb[0] *= 255;
  rgb[1] *= 255;
  rgb[2] *= 255;
  return rgb;
}

/*
 * Adjust aspect ratio based on plot ranges and
 * canvas dimensions.
 */
function adjustAspectRatio(xRange, yRange, canvas)
{
  var ratio = Math.abs(xRange[1]-xRange[0]) / Math.abs(yRange[1]-yRange[0]);
  var sratio = canvas.width/canvas.height;
  if ( sratio>ratio ) {
    var xf = sratio/ratio;
    xRange[0] *= xf;
    xRange[1] *= xf;
      zoom[0] *= xf;
  } else {
    var yf = ratio/sratio;
    yRange[0] *= yf;
    yRange[1] *= yf;
      zoom[1] *= yf;
  }
}

function updateGUI()
{
  $('x').innerHTML = lookAt[0];
  $('y').innerHTML = lookAt[0];
  $('z1').innerHTML = zoom[0];
  $('z2').innerHTML = zoom[1];
}

/*
 * Render the Mandelbrot set
 */
function draw(lookAt, zoom, pickColor, superSamples)
{
  if ( lookAt === null ) lookAt = [-0.6, 0];
  if ( zoom === null ) zoom = [zoomStart, zoomStart];

  xRange = [lookAt[0]-zoom[0]/2, lookAt[0]+zoom[0]/2];
  yRange = [lookAt[1]-zoom[1]/2, lookAt[1]+zoom[1]/2];

  if ( reInitCanvas ) {
    reInitCanvas = false;

    canvas = $('canvasMandelbrot');
    canvas.width  = window.innerWidth;
    canvas.height = window.innerHeight;

    ctx = canvas.getContext('2d');
    img = ctx.createImageData(canvas.width, 1);

    adjustAspectRatio(xRange, yRange, canvas);
  }

  updateGUI();

  var steps = parseInt($('steps').value, 10);
  var escapeRadius = Math.pow(parseFloat($('escapeRadius').value), 2.0);
  var dx = (xRange[1] - xRange[0]) / (0.5 + (canvas.width-1));
  var dy = (yRange[1] - yRange[0]) / (0.5 + (canvas.height-1));
  var Ci_step = (yRange[1] - yRange[0]) / (0.5 + (canvas.height-1));

  function calc(Cr, Ci)
  {
      var Zr = 0;
      var Zi = 0;
      var Tr = 0;
      var Ti = 0;
      var n  = 0;

      for ( ; n<steps && (Tr+Ti)<=escapeRadius; ++n ) {
        Zi = 2 * Zr * Zi + Ci;
        Zr = Tr - Ti + Cr;
        Tr = Zr * Zr;
        Ti = Zi * Zi;
      }

      /*
       * Four more iterations to decrease error term;
       * see http://linas.org/art-gallery/escape/escape.html
       */
      for ( var e=0; e<4; ++e ) {
        Zi = 2 * Zr * Zi + Ci;
        Zr = Tr - Ti + Cr;
        Tr = Zr * Zr;
        Ti = Zi * Zi;
      }

      return [n, Tr, Ti];
  }

  function addRGB(v, w)
  {
    v[0] += w[0];
    v[1] += w[1];
    v[2] += w[2];
    v[3] += w[3];
    return v;
  }

  function divRGB(v, div)
  {
    v[0] /= div;
    v[1] /= div;
    v[2] /= div;
    v[3] /= div;
    return v;
  }

  function drawLine(Ci, off, Cr_init, Cr_step)
  {
    var Cr = Cr_init;

    for ( var x=0; x<canvas.width; ++x, Cr += Cr_step, off += 4 ) {
      var color = [0, 0, 0, 255];

      for ( var s=0; s<superSamples; ++s ) {
        var rx = Math.random()*Cr_step;
        var ry = Math.random()*Ci_step;
        var p = calc(Cr - rx/2, Ci - ry/2);
        color = addRGB(color, pickColor(steps, p[0], p[1], p[2]));
      }

      color = divRGB(color, superSamples);

      img.data[off  ] = color[0];
      img.data[off+1] = color[1];
      img.data[off+2] = color[2];
      img.data[off+3] = 255;
    }
  }

  function drawSolidLine(y, color)
  {
    var off = y*canvas.width;

    for ( var x=0; x<canvas.width; ++x, off += 4 ) {
      img.data[off+0] = color[0];
      img.data[off+1] = color[1];
      img.data[off+2] = color[2];
      img.data[off+3] = color[3];
    }
  }

  function render()
  {
    var start  = (new Date).getTime();
    var startHeight = canvas.height;
    var startWidth = canvas.width;
    var lastUpdate = start;
    var updateTimeout = 500.0; // ms
    var pixels = 0;
    var Ci = yRange[0];
    var sy = 0;

    var scanline = function()
    {
<<<<<<< HEAD
      if(startHeight != canvas.height || startWidth != canvas.width) { return; }
      drawLine(y, 0, xRange[0], dx);
      y += dy;
=======
      drawLine(Ci, 0, xRange[0], dx);
      Ci += Ci_step;
>>>>>>> 601f6f16
      pixels += canvas.width;
      ctx.putImageData(img, 0, sy);

      var now = (new Date).getTime();
      var elapsedMS = now - start;

      $('renderTime').innerHTML = elapsedMS/1000.0;
      $('renderSpeed').innerHTML = scaled(Math.floor(pixels/elapsedMS));

      /*
       * Javascript is inherently single-threaded, and the way
       * you yield thread control back to the browser is MYSTERIOUS.
       *
       * People seem to use setTimeout() to yield, which lets us
       * make sure the canvas is updated, so that we can do animations.
       *
       * But if we do that for every scanline, it will take 100x longer
       * to render everything, because of overhead.  So therefore, we'll
       * do something in between.
       */
      if ( sy++ < canvas.height ) {
        if ( (now - lastUpdate) >= updateTimeout ) {
          // show the user where we're rendering
          drawSolidLine(0, [255,59,3,255]);
          ctx.putImageData(img, 0, sy);

          // yield control back to browser, so that canvas is updated
          lastUpdate = now;
          setTimeout(scanline);
        } else
          scanline();
      } else {
        // finished rendering
        $('submitButton').disabled = false;
      }
    };

    // Disallow redrawing while rendering
    $('submitButton').disabled = true;
    setTimeout(scanline);
  }

  render();
}

// Some constants used with smoothColor
var logBase = 1.0 / Math.log(2.0);
var logHalfBase = Math.log(0.5)*logBase;

function smoothColor(steps, n, Tr, Ti)
{
  /*
   * Original smoothing equation is
   *
   * var v = 1 + n - Math.log(Math.log(Math.sqrt(Zr*Zr+Zi*Zi)))/Math.log(2.0);
   *
   * but can be simplified using some elementary logarithm rules to
   */
  return 5 + n - logHalfBase - Math.log(Math.log(Tr+Ti))*logBase;
}

function pickColorHSV1(steps, n, Tr, Ti)
{
  if ( n == steps ) // converged?
    return interiorColor;

  var v = smoothColor(steps, n, Tr, Ti);
  c = hsv_to_rgb(360.0*v/steps, 1.0, 1.0);
  c.push(255); // alpha
  return c;
}

function pickColorHSV2(steps, n, Tr, Ti)
{
  if ( n == steps ) // converged?
    return interiorColor;

  var v = smoothColor(steps, n, Tr, Ti);
  var c = hsv_to_rgb(360.0*v/steps, 1.0, 10.0*v/steps);
  c.push(255); // alpha
  return c;
}

function pickColorHSV3(steps, n, Tr, Ti)
{
  if ( n == steps ) // converged?
    return interiorColor;

  var v = smoothColor(steps, n, Tr, Ti);
  var c = hsv_to_rgb(360.0*v/steps, 1.0, 10.0*v/steps);

  // swap red and blue
  var t = c[0];
  c[0] = c[2];
  c[2] = t;

  c.push(255); // alpha
  return c;
}

function pickColorGrayscale(steps, n, Tr, Ti)
{
  if ( n == steps ) // converged?
    return interiorColor;

  var v = smoothColor(steps, n, Tr, Ti);
  v = Math.floor(512.0*v/steps);
  if ( v > 255 ) v = 255;
  return [v, v, v, 255];
}

function pickColorGrayscale2(steps, n, Tr, Ti)
{
  if ( n == steps ) { // converged?
    var c = 255 - Math.floor(255.0*Math.sqrt(Tr+Ti)) % 255;
    if ( c < 0 ) c = 0;
    if ( c > 255 ) c = 255;
    return [c, c, c, 255];
  }

  return pickColorGrayscale(steps, n, Tr, Ti);
}

function main()
{
  updateGUI();

  /*
   * Enable zooming (currently, the zooming is inexact!)
   */
  if ( useZoom ) {
    $('canvasMandelbrot').onclick = function(event)
    {
      // disallow zooming while rendering
      // (or; you could just cancel rendering and zoom instead)
      if ( $('submitButton').disabled == true )
        return;

      var x = event.clientX;
      var y = event.clientY;
      var w = window.innerWidth;
      var h = window.innerHeight;

      var dx = (xRange[1] - xRange[0]) / (0.5 + (canvas.width-1));
      x = xRange[0] + x*dx;

      var dy = (yRange[1] - yRange[0]) / (0.5 + (canvas.height-1));
      y = yRange[0] + y*dy;

      lookAt = [x, y];

      if ( event.shiftKey ) {
        zoom[0] /= 0.5;
        zoom[1] /= 0.5;
      } else {
        zoom[0] *= 0.5;
        zoom[1] *= 0.5;
      }

      draw(lookAt, zoom, getColorPicker(), getSamples());
    };
  }

  /*
   * When resizing the window, be sure to update
   * all the canvas stuff.
   */
  window.onresize = function(event)
  {
    reInitCanvas = true;
  };
}

main();<|MERGE_RESOLUTION|>--- conflicted
+++ resolved
@@ -230,14 +230,9 @@
 
     var scanline = function()
     {
-<<<<<<< HEAD
       if(startHeight != canvas.height || startWidth != canvas.width) { return; }
-      drawLine(y, 0, xRange[0], dx);
-      y += dy;
-=======
       drawLine(Ci, 0, xRange[0], dx);
       Ci += Ci_step;
->>>>>>> 601f6f16
       pixels += canvas.width;
       ctx.putImageData(img, 0, sy);
 
